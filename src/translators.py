--- conflicted
+++ resolved
@@ -1,7 +1,4 @@
-<<<<<<< HEAD
 import torch.nn.functional as F
-=======
->>>>>>> 15c320c7
 import torch
 from torch.nn.utils.rnn import pad_sequence
 
@@ -358,8 +355,7 @@
         return torch.cat([i.unsqueeze(0) for i in generated_tokens.unsqueeze(1)], dim=0)
 
 
-<<<<<<< HEAD
-=======
+
 class TranslationInferenceBeamSearch:
 
     def __init__(self,
@@ -536,21 +532,17 @@
                 src_pad_mask = src_pad_mask[current_continuing_mask]
             if batch_indices.nelement() == 0:
                 break
->>>>>>> 15c320c7
 
             generated_tokens = move_pads_to_the_left(generated_tokens, -1)
             generated_tokens = generated_tokens.masked_fill(generated_tokens == self.pad_token, -1)
             generated_tokens = generated_tokens[:, ((generated_tokens == -1).sum(
                 dim=0) == b_size).sum():]  # Strip columns on the left that are all pads
 
-<<<<<<< HEAD
+        return finished_predictions.unsqueeze(1)
+
 def num_speculative_tokens_to_accept(arr: torch.BoolTensor):
     _range = arr.cumsum(-1)
     return (torch.arange(1, arr.size(1) + 1).type_as(_range) == _range).sum(-1)
-=======
-        return finished_predictions.unsqueeze(1)
->>>>>>> 15c320c7
-
 
 class TranslationInferenceGreedySpeculativeUnbatched:
 
@@ -578,21 +570,6 @@
         src_pad_mask = (src == self.model.src_pad_token_i).bool()
         memory = self.model.encode_src(src, src_pad_mask)
 
-<<<<<<< HEAD
-        src_idx_to_copy_from = 1
-        while generated_tokens.size(1) < self.max_len:
-            draft_tokens = src[:, src_idx_to_copy_from:src_idx_to_copy_from + self.n_speculative_tokens]
-            draft_sequence = torch.cat([
-                generated_tokens,
-                draft_tokens
-            ], dim=-1)
-            pred_logits = self.model.decode_tgt(draft_sequence, memory, memory_pad_mask=src_pad_mask)
-            pred_tokens = torch.argmax(pred_logits, dim=2)
-            pred_tokens = pred_tokens[:, -(draft_tokens.size(1) + 1):]
-            n_accepted = num_speculative_tokens_to_accept(draft_tokens == pred_tokens[:, :-1])
-            pred_tokens = pred_tokens[:, :n_accepted + 1]
-            src_idx_to_copy_from = min(src_idx_to_copy_from + n_accepted + 1, L - 1)
-=======
         src_unbatched = src.unsqueeze(1)
         src_pad_mask_unbatched = src_pad_mask.unsqueeze(1)
         memory_unbatched = memory.unsqueeze(1)
@@ -649,7 +626,6 @@
 
 
 class TranslationInferenceNucleusSpeculativeUnbatched:
->>>>>>> 15c320c7
 
     def __init__(self,
                  model,  # TranslationModel
